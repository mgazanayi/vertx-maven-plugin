/*
 *   Copyright 2016 Kamesh Sampath
 *
 *   Licensed under the Apache License, Version 2.0 (the "License");
 *   you may not use this file except in compliance with the License.
 *   You may obtain a copy of the License at
 *
 *         http://www.apache.org/licenses/LICENSE-2.0
 *
 *   Unless required by applicable law or agreed to in writing, software
 *   distributed under the License is distributed on an "AS IS" BASIS,
 *   WITHOUT WARRANTIES OR CONDITIONS OF ANY KIND, either express or implied.
 *   See the License for the specific language governing permissions and
 *   limitations under the License.
 */

package io.fabric8.vertx.maven.plugin.utils;


import org.apache.maven.plugin.MojoExecutionException;
import org.apache.maven.plugin.logging.Log;
import org.apache.maven.project.MavenProject;
import org.jboss.shrinkwrap.api.ArchivePath;
import org.jboss.shrinkwrap.api.ShrinkWrap;
import org.jboss.shrinkwrap.api.asset.Asset;
import org.jboss.shrinkwrap.api.asset.ByteArrayAsset;
import org.jboss.shrinkwrap.api.exporter.ZipExporter;
import org.jboss.shrinkwrap.api.importer.ZipImporter;
import org.jboss.shrinkwrap.api.spec.JavaArchive;

import java.io.ByteArrayOutputStream;
import java.io.File;
import java.io.FileOutputStream;
import java.io.IOException;
import java.nio.file.Files;
import java.nio.file.Path;
import java.nio.file.Paths;
import java.util.LinkedHashSet;
import java.util.List;
import java.util.Optional;
import java.util.Set;
import java.util.jar.Attributes;
import java.util.jar.Manifest;
import java.util.stream.Collectors;
import java.util.stream.Stream;

public class PackageHelper {

    private final JavaArchive archive;
    private final Attributes.Name MAIN_VERTICLE = new Attributes.Name("Main-Verticle");
    private String mainVerticle;
    private String mainClass;
    private Set<Optional<File>> compileAndRuntimeDeps;
    private Set<Optional<File>> transitiveDeps;
    private Log log;
    private String outputFileName;


    public PackageHelper(String mainClass, String mainVerticle) {
        this.archive = ShrinkWrap.create(JavaArchive.class);
        this.mainClass = mainClass;
        this.mainVerticle = mainVerticle;
    }


    public PackageHelper mainClass(String mainClass) {
        this.mainClass = mainClass;
        return this;
    }

    public PackageHelper mainVerticle(String mainVerticle) {
        this.mainVerticle = mainVerticle;
        return this;
    }

    /**
     * @param dir
     * @param primaryArtifactFile
     * @return
     * @throws IOException
     */
<<<<<<< HEAD
    public File build(String baseName, Path dir, File primaryArtifactFile) {
=======
    public File build(Path dir, File primaryArtifactFile) throws IOException {
>>>>>>> 68d5d881
        build(primaryArtifactFile);
        return createFatJar(dir);
    }

    /**
     * @param primaryArtifactFile
     */
    private synchronized void build(File primaryArtifactFile) {
        this.archive.as(ZipImporter.class).importFrom(primaryArtifactFile);
        addDependencies();
        generateManifest();
    }

    /**
     *
     */
    protected void addDependencies() {
        Set<Optional<File>> all = new LinkedHashSet<>(compileAndRuntimeDeps);
        all.addAll(transitiveDeps);

        all.stream()
            .filter(Optional::isPresent)
            .forEach(dep -> {
                File f = dep.get();
                if (log.isDebugEnabled()) {
                    log.debug("Adding Dependency :" + f.toString());
                }
                this.archive.as(ZipImporter.class).importFrom(f);
            });
    }

    /**
     *
     */
    protected void generateManifest() {
        Manifest manifest = new Manifest();
        Attributes attributes = manifest.getMainAttributes();
        attributes.put(Attributes.Name.MANIFEST_VERSION, "1.0");
        attributes.put(Attributes.Name.MAIN_CLASS, mainClass);
        //This is a typical situation when application is launched with custom launcher
        if (mainVerticle != null) {
            attributes.put(MAIN_VERTICLE, mainVerticle);
        }

        try {
            ByteArrayOutputStream bout = new ByteArrayOutputStream();
            manifest.write(bout);
            bout.close();
            byte[] bytes = bout.toByteArray();
            //TODO: merge existing manifest with current one
            this.archive.setManifest(new ByteArrayAsset(bytes));
        } catch (IOException e) {
            e.printStackTrace();
        }

    }

    /**
     * @param dir
     * @return
     */
    private synchronized File createFatJar(Path dir) {

        File jarFile = null;

        try {
            jarFile = new File(dir.toFile(), outputFileName);
            boolean useTmpFile = false;
            File theCreatedFile = jarFile;
            if (jarFile.isFile()) {
                useTmpFile = true;
                theCreatedFile = new File(dir.toFile(), outputFileName + "__");
            }

            if (!jarFile.getParentFile().exists() && !jarFile.getParentFile().mkdirs()) {
                log.error("Failed to create parent directories for :" + jarFile.getAbsolutePath());
            }

            ZipExporter zipExporter = this.archive.as(ZipExporter.class);

            try (FileOutputStream jarOut = new FileOutputStream(theCreatedFile)) {
                zipExporter.exportTo(jarOut);
            }

            if (useTmpFile) {
                jarFile.delete();
                theCreatedFile.renameTo(jarFile);
            }

        } catch (Exception e) {
            log.error("Error building fat jar ", e);
        }

        return jarFile;
    }

    /**
     * This method will perform the service provider combination by `combining` contents of same spi
     * across the dependencies
     *
     * @param project          - the Maven project (must not be {@code null}
     * @param sourceJarFile    - the source jar {@link File}, typically the primary artifact of the project
     * @param backupDir        - the {@link File} path that can be used to perform backups
     * @param targetJarFile    - the vertx fat jar file where the spi files will be updated - typically remove and add
     * @throws MojoExecutionException - any error that might occur while doing relocation
     */
    public void combineServiceProviders(
        MavenProject project,
        File sourceJarFile,
        Path backupDir, File targetJarFile) throws MojoExecutionException {

        try {

            Path vertxJarOriginalFile = FileUtils.backup(targetJarFile, backupDir.toFile());

            JavaArchive targetJar = ShrinkWrap.createFromZipFile(JavaArchive.class, vertxJarOriginalFile.toFile());

            List<JavaArchive> archives = Stream.concat(compileAndRuntimeDeps.stream(),
                transitiveDeps.stream())
                .filter(Optional::isPresent)
                .map(f -> ShrinkWrap.createFromZipFile(JavaArchive.class, f.get()))
                .collect(Collectors.toList());

            JavaArchive serviceCombinedArchive =
                new ServiceCombinerUtil().withLog(log)
                    .withProject(project.getArtifactId(), project.getVersion())
                    .withClassesDirectory(new File(project.getBuild().getOutputDirectory()))
                    .combine(archives);

            serviceCombinedArchive.get("/META-INF/services").getChildren()
                .forEach(n -> {
                    Asset asset = n.getAsset();
                    ArchivePath archivePath = n.getPath();
                    if (log.isDebugEnabled()) {
                        try {
                            log.debug("Asset Content: " + FileUtils.read(asset.openStream()));
                            log.debug("Adding asset:" + n.getPath());
                        } catch (IOException e) {
                            // Ignore it.
                        }
                    }
                    targetJar.delete(archivePath);
                    targetJar.add(asset, archivePath);
                });

            //delete old vertx jar file
            Files.deleteIfExists(Paths.get(targetJarFile.toURI()));

            //Create new fat jar with merged SPI
            ZipExporter zipExporter = targetJar.as(ZipExporter.class);

            try (FileOutputStream jarOut = new FileOutputStream(targetJarFile)) {
                zipExporter.exportTo(jarOut);
            }

            org.apache.commons.io.FileUtils.deleteQuietly(vertxJarOriginalFile.toFile());
        } catch (Exception e) {
            throw new MojoExecutionException("Unable to combine SPI files in " + sourceJarFile, e);
        }
    }

    /**
     * @param compileAndRuntimeDeps
     * @return
     */

    public PackageHelper compileAndRuntimeDeps(Set<Optional<File>> compileAndRuntimeDeps) {

        this.compileAndRuntimeDeps = compileAndRuntimeDeps;

        return this;
    }

    /**
     * @param transitiveDeps
     * @return
     */

    public PackageHelper transitiveDeps(Set<Optional<File>> transitiveDeps) {

        this.transitiveDeps = transitiveDeps;

        return this;
    }

    /**
     * @param log
     * @return
     */
    public PackageHelper log(Log log) {
        this.log = log;
        return this;
    }

    public PackageHelper withOutputName(String output) {
        this.outputFileName = output;
        return this;
    }
}<|MERGE_RESOLUTION|>--- conflicted
+++ resolved
@@ -79,11 +79,7 @@
      * @return
      * @throws IOException
      */
-<<<<<<< HEAD
-    public File build(String baseName, Path dir, File primaryArtifactFile) {
-=======
-    public File build(Path dir, File primaryArtifactFile) throws IOException {
->>>>>>> 68d5d881
+    public File build(Path dir, File primaryArtifactFile) {
         build(primaryArtifactFile);
         return createFatJar(dir);
     }
