--- conflicted
+++ resolved
@@ -102,13 +102,8 @@
         <!-- Compile dependency versions -->
         <plexus-utils.version>3.0.24</plexus-utils.version>
         <maven-aether-provider.version>3.3.9</maven-aether-provider.version>
-<<<<<<< HEAD
         <maven-failsafe-plugin.version>2.21.0</maven-failsafe-plugin.version>
-        <maven-project-info-reports-plugin.version>2.9</maven-project-info-reports-plugin.version>
-=======
-        <maven-failsafe-plugin.version>2.20.1</maven-failsafe-plugin.version>
         <maven-project-info-reports-plugin.version>3.0.0</maven-project-info-reports-plugin.version>
->>>>>>> c8981a96
         <commons-io.version>2.6</commons-io.version>
         <commons-lang3.version>3.7</commons-lang3.version>
         <mojo-executor.version>2.3.0</mojo-executor.version>
