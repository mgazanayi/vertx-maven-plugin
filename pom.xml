--- conflicted
+++ resolved
@@ -119,13 +119,8 @@
         <junit.version>4.12</junit.version>
         <maven-verifier.version>1.6</maven-verifier.version>
         <awaitility.version>1.7.0</awaitility.version>
-<<<<<<< HEAD
         <maven-scm-plugin.version>1.11.1</maven-scm-plugin.version>
-        <org.eclipse.jgit.version>5.0.2.201807311906-r</org.eclipse.jgit.version>
-=======
-        <maven-scm-plugin.version>1.10.0</maven-scm-plugin.version>
         <org.eclipse.jgit.version>5.1.0.201809111528-r</org.eclipse.jgit.version>
->>>>>>> 9d1cfcd4
         <jacoco.version>0.8.1</jacoco.version>
 
 
