<!--
  ~
  ~   Copyright (c) 2016-2018 Red Hat, Inc.
  ~
  ~   Red Hat licenses this file to you under the Apache License, version
  ~   2.0 (the "License"); you may not use this file except in compliance
  ~   with the License.  You may obtain a copy of the License at
  ~
  ~      http://www.apache.org/licenses/LICENSE-2.0
  ~
  ~   Unless required by applicable law or agreed to in writing, software
  ~   distributed under the License is distributed on an "AS IS" BASIS,
  ~   WITHOUT WARRANTIES OR CONDITIONS OF ANY KIND, either express or
  ~   implied.  See the License for the specific language governing
  ~   permissions and limitations under the License.
  -->

<project xmlns:xsi="http://www.w3.org/2001/XMLSchema-instance" xmlns="http://maven.apache.org/POM/4.0.0"
         xsi:schemaLocation="http://maven.apache.org/POM/4.0.0 http://maven.apache.org/xsd/maven-4.0.0.xsd">
    <modelVersion>4.0.0</modelVersion>

    <groupId>io.reactiverse</groupId>
    <artifactId>vertx-maven-plugin</artifactId>
    <version>1.0-SNAPSHOT</version>
    <packaging>maven-plugin</packaging>

    <name>A Maven Plugin for Eclipse Vert.x</name>
    <description>A plugin to allow package, start, stop, run of Eclipse Vert.x applications</description>

    <url>https://github.com/reactiverse/vertx-maven-plugin</url>

    <issueManagement>
        <system>GitHub</system>
        <url>https://github.com/reactiverse/vertx-maven-plugin/issues/</url>
    </issueManagement>

    <developers>
        <developer>
            <id>kameshsampath</id>
            <name>Kamesh Sampath</name>
            <email>kamesh.sampath@hotmail.com</email>
            <roles>
                <role>Plugin Developer</role>
            </roles>
            <timezone>+5:30</timezone>
        </developer>
    </developers>

    <contributors>
        <contributor>
            <name>Ronald Huß</name>
            <email>protected</email>
            <roles>
                <role>Patch Contributor</role>
            </roles>
        </contributor>
        <contributor>
            <name>Clement Escoffier</name>
            <email>protected</email>
            <roles>
                <role>Contributor</role>
            </roles>
        </contributor>
    </contributors>

    <licenses>
        <license>
            <name>Apache License 2</name>
            <url>http://www.apache.org/licenses/LICENSE-2.0.txt</url>
            <distribution>repo</distribution>
        </license>
    </licenses>

    <scm>
        <connection>scm:git:https://github.com/reactiverse/vertx-maven-plugin.git</connection>
        <developerConnection>scm:git:ssh://git@/github.com/reactiverse/vertx-maven-plugin.git</developerConnection>
        <url>https://github.com/reactiverse/vertx-maven-plugin</url>
        <tag>HEAD</tag>
    </scm>

    <properties>
        <project.build.sourceEncoding>UTF-8</project.build.sourceEncoding>

        <!-- Current plugin version -->
        <reactiverse.vertx.plugin.version>${project.version}</reactiverse.vertx.plugin.version>

        <!-- maven-compiler-plugin -->
        <maven.compiler.target>1.8</maven.compiler.target>
        <maven.compiler.source>1.8</maven.compiler.source>

        <!-- Plugin versions -->
        <maven-invoker-plugin.version>2.0.0</maven-invoker-plugin.version>
        <maven-plugin-plugin.version>3.4</maven-plugin-plugin.version>
        <maven-plugin-api.version>3.2.5</maven-plugin-api.version>
        <maven-resources-plugin.version>3.0.0</maven-resources-plugin.version>
        <maven-compiler-plugin.version>3.6.0</maven-compiler-plugin.version>
        <asciidoctor-maven-plugin.version>1.5.6</asciidoctor-maven-plugin.version>
        <asciidoctorj.version>1.5.4</asciidoctorj.version>
        <maven-gpg-plugin.version>1.6</maven-gpg-plugin.version>


        <!-- Compile dependency versions -->
        <plexus-utils.version>3.0.24</plexus-utils.version>
<<<<<<< HEAD
        <maven-aether-provider.version>3.2.5</maven-aether-provider.version>
        <maven-failsafe-plugin.version>2.21.0</maven-failsafe-plugin.version>
=======
        <maven-aether-provider.version>3.3.9</maven-aether-provider.version>
        <maven-failsafe-plugin.version>2.20.1</maven-failsafe-plugin.version>
>>>>>>> fac0b6db
        <maven-project-info-reports-plugin.version>2.9</maven-project-info-reports-plugin.version>
        <commons-io.version>2.6</commons-io.version>
        <commons-lang3.version>3.7</commons-lang3.version>
        <mojo-executor.version>2.3.0</mojo-executor.version>
        <snakeyaml.version>1.21</snakeyaml.version>
        <org.json.version>20180130</org.json.version>
        <guava.version>19.0</guava.version>
        <shrinkwrap.version>1.2.6</shrinkwrap.version>

        <!-- Test dependency versions -->
        <vertx-core.version>3.5.3</vertx-core.version>
        <assertj-core.version>3.10.0</assertj-core.version>
        <junit.version>4.12</junit.version>
        <maven-verifier.version>1.6</maven-verifier.version>
        <awaitility.version>1.7.0</awaitility.version>
        <maven-scm-plugin.version>1.10.0</maven-scm-plugin.version>
        <org.eclipse.jgit.version>5.0.2.201807311906-r</org.eclipse.jgit.version>
        <jacoco.version>0.8.1</jacoco.version>


        <skipTests>false</skipTests>
    </properties>

    <dependencyManagement>
        <dependencies>
            <dependency>
                <groupId>org.apache.maven.scm</groupId>
                <artifactId>maven-scm</artifactId>
                <version>${maven-scm-plugin.version}</version>
                <type>pom</type>
                <scope>import</scope>
            </dependency>
        </dependencies>
    </dependencyManagement>

    <dependencies>
        <dependency>
            <groupId>org.apache.maven</groupId>
            <artifactId>maven-plugin-api</artifactId>
            <version>${maven-plugin-api.version}</version>
        </dependency>
        <dependency>
            <groupId>org.apache.maven.plugin-tools</groupId>
            <artifactId>maven-plugin-annotations</artifactId>
            <version>${maven-plugin-plugin.version}</version>
        </dependency>

        <dependency>
            <groupId>org.codehaus.plexus</groupId>
            <artifactId>plexus-utils</artifactId>
            <version>${plexus-utils.version}</version>
        </dependency>

        <dependency>
            <groupId>org.apache.maven</groupId>
            <artifactId>maven-core</artifactId>
            <version>${maven-plugin-api.version}</version>
            <scope>provided</scope>
        </dependency>

        <dependency>
            <groupId>commons-io</groupId>
            <artifactId>commons-io</artifactId>
            <version>${commons-io.version}</version>
        </dependency>
        <dependency>
            <groupId>org.apache.commons</groupId>
            <artifactId>commons-lang3</artifactId>
            <version>${commons-lang3.version}</version>
        </dependency>

        <dependency>
            <groupId>com.google.guava</groupId>
            <artifactId>guava</artifactId>
            <version>${guava.version}</version>
        </dependency>
        <dependency>
            <groupId>org.json</groupId>
            <artifactId>json</artifactId>
            <version>${org.json.version}</version>
        </dependency>
        <dependency>
            <groupId>com.fasterxml.jackson.core</groupId>
            <artifactId>jackson-databind</artifactId>
            <version>2.9.6</version>
        </dependency>

        <!-- Mojo Utils-->
        <dependency>
            <groupId>org.twdata.maven</groupId>
            <artifactId>mojo-executor</artifactId>
            <version>${mojo-executor.version}</version>
        </dependency>

        <!-- Artifact Resolution -->
        <dependency>
            <groupId>org.apache.maven</groupId>
            <artifactId>maven-aether-provider</artifactId>
            <version>${maven-aether-provider.version}</version>
        </dependency>

        <dependency>
            <groupId>org.yaml</groupId>
            <artifactId>snakeyaml</artifactId>
            <version>${snakeyaml.version}</version>
        </dependency>

        <!-- Packaging and Other Archiving Utilities -->

        <dependency>
            <groupId>org.jboss.shrinkwrap</groupId>
            <artifactId>shrinkwrap-api</artifactId>
            <version>${shrinkwrap.version}</version>
        </dependency>
        <dependency>
            <groupId>org.jboss.shrinkwrap</groupId>
            <artifactId>shrinkwrap-spi</artifactId>
            <version>${shrinkwrap.version}</version>
        </dependency>
        <dependency>
            <groupId>org.jboss.shrinkwrap</groupId>
            <artifactId>shrinkwrap-impl-base</artifactId>
            <version>${shrinkwrap.version}</version>
        </dependency>

        <!-- SCM Providers-->
        <dependency>
            <groupId>org.apache.maven.scm</groupId>
            <artifactId>maven-scm-manager-plexus</artifactId>
        </dependency>

        <!--  Only Git and SVN are by default added as plugin deps, others developers will declare it as neded  -->

        <dependency>
            <groupId>org.apache.maven.scm</groupId>
            <artifactId>maven-scm-provider-gitexe</artifactId>
        </dependency>
        <dependency>
            <groupId>org.apache.maven.scm</groupId>
            <artifactId>maven-scm-provider-svnexe</artifactId>
        </dependency>
        <!--  end providers declaration  -->

        <dependency>
            <groupId>org.freemarker</groupId>
            <artifactId>freemarker</artifactId>
            <version>2.3.28</version>
        </dependency>

        <dependency>
            <groupId>org.apache.maven.shared</groupId>
            <artifactId>maven-common-artifact-filters</artifactId>
            <version>3.0.1</version>
        </dependency>

        <!-- user prompt -->
        <dependency>
            <groupId>jline</groupId>
            <artifactId>jline</artifactId>
            <version>2.9</version>
        </dependency>

        <!-- Testing -->
        <dependency>
            <groupId>junit</groupId>
            <artifactId>junit</artifactId>
            <version>${junit.version}</version>
            <scope>test</scope>
        </dependency>
        <dependency>
            <groupId>org.assertj</groupId>
            <artifactId>assertj-core</artifactId>
            <version>${assertj-core.version}</version>
            <scope>test</scope>
        </dependency>
        <dependency>
            <groupId>org.mockito</groupId>
            <artifactId>mockito-core</artifactId>
            <version>2.21.0</version>
            <scope>test</scope>
        </dependency>

        <dependency>
            <groupId>io.vertx</groupId>
            <artifactId>vertx-core</artifactId>
            <version>${vertx-core.version}</version>
            <scope>test</scope>
        </dependency>

        <dependency>
            <groupId>org.apache.maven.shared</groupId>
            <artifactId>maven-verifier</artifactId>
            <version>${maven-verifier.version}</version>
            <scope>test</scope>
        </dependency>
        <dependency>
            <groupId>com.jayway.awaitility</groupId>
            <artifactId>awaitility</artifactId>
            <version>${awaitility.version}</version>
            <scope>test</scope>
        </dependency>
        <dependency>
            <groupId>org.apache.maven.shared</groupId>
            <artifactId>maven-invoker</artifactId>
            <version>2.2</version>
            <scope>test</scope>
        </dependency>

        <dependency>
            <groupId>org.jvnet.winp</groupId>
            <artifactId>winp</artifactId>
            <version>1.27</version>
            <scope>test</scope>
        </dependency>

        <!-- SCM Metadata Integration Tests -->
        <dependency>
            <groupId>org.eclipse.jgit</groupId>
            <artifactId>org.eclipse.jgit</artifactId>
            <version>${org.eclipse.jgit.version}</version>
            <scope>test</scope>
        </dependency>

    </dependencies>

    <build>
        <resources>
            <resource>
                <directory>src/main/resources</directory>
                <filtering>true</filtering>
            </resource>
        </resources>
        <plugins>
            <plugin>
                <groupId>org.apache.maven.plugins</groupId>
                <artifactId>maven-compiler-plugin</artifactId>
                <version>${maven-compiler-plugin.version}</version>
            </plugin>
            <plugin>
                <groupId>org.codehaus.plexus</groupId>
                <artifactId>plexus-component-metadata</artifactId>
                <version>1.6</version>
                <configuration>
                    <staticMetadataDirectory>${basedir}/target/filtered-resources/META-INF/plexus</staticMetadataDirectory>
                </configuration>
                <executions>
                    <execution>
                        <goals>
                            <goal>generate-metadata</goal>
                        </goals>
                    </execution>
                </executions>
            </plugin>
            <plugin>
                <groupId>org.apache.maven.plugins</groupId>
                <artifactId>maven-plugin-plugin</artifactId>
                <version>${maven-plugin-plugin.version}</version>
                <configuration>
                    <goalPrefix>vertx</goalPrefix>
                    <skipErrorNoDescriptorsFound>true</skipErrorNoDescriptorsFound>
                </configuration>
                <executions>
                    <execution>
                        <id>help-goal</id>
                        <goals>
                            <goal>helpmojo</goal>
                        </goals>
                    </execution>
                </executions>
            </plugin>

            <plugin>
                <artifactId>maven-resources-plugin</artifactId>
                <version>${maven-resources-plugin.version}</version>
                <executions>
                    <execution>
                        <id>copy-asciidoc</id>
                        <phase>process-resources</phase>
                        <goals>
                            <goal>copy-resources</goal>
                        </goals>
                        <configuration>
                            <outputDirectory>${project.build.outputDirectory}/META-INF/doc/vmp</outputDirectory>
                            <resources>
                                <resource>
                                    <directory>src/main/asciidoc</directory>
                                    <filtering>false</filtering>
                                </resource>
                            </resources>
                        </configuration>
                    </execution>
                </executions>
            </plugin>

            <plugin>
                <groupId>org.apache.maven.plugins</groupId>
                <artifactId>maven-javadoc-plugin</artifactId>
                <version>3.0.0</version>
                <executions>
                    <execution>
                        <id>default-cli</id>
                        <goals>
                            <goal>jar</goal>
                        </goals>
                    </execution>
                </executions>
                <configuration>
                    <detectLinks>true</detectLinks>
                    <detectJavaApiLink>true</detectJavaApiLink>
                    <show>private</show>
                    <additionalJOption>-Xdoclint:none</additionalJOption>
                </configuration>
            </plugin>
        </plugins>

        <pluginManagement>
            <plugins>
                <plugin>
                    <groupId>org.asciidoctor</groupId>
                    <artifactId>asciidoctor-maven-plugin</artifactId>
                    <version>${asciidoctor-maven-plugin.version}</version>
                    <dependencies>
                        <dependency>
                            <groupId>org.asciidoctor</groupId>
                            <artifactId>asciidoctorj</artifactId>
                            <version>${asciidoctorj.version}</version>
                        </dependency>
                    </dependencies>
                    <configuration>
                        <sourceDirectory>src/main/asciidoc</sourceDirectory>
                        <attributes>
                            <icons>font</icons>
                            <pagenums/>
                            <version>${project.version}</version>
                            <toc/>
                            <idprefix/>
                            <idseparator>-</idseparator>
                        </attributes>
                    </configuration>
                </plugin>
            </plugins>
        </pluginManagement>
    </build>

    <profiles>
        <profile>
            <id>run-its</id>
            <activation>
                <activeByDefault>true</activeByDefault>
            </activation>
            <build>
                <plugins>
                    <plugin>
                        <groupId>org.apache.maven.plugins</groupId>
                        <artifactId>maven-invoker-plugin</artifactId>
                        <version>${maven-invoker-plugin.version}</version>
                        <configuration>
                            <cloneProjectsTo>${project.build.directory}/it</cloneProjectsTo>
                            <cloneClean>true</cloneClean>
                            <settingsFile>src/it/settings.xml</settingsFile>
                            <localRepositoryPath>${project.build.directory}/local-repo</localRepositoryPath>
                            <postBuildHookScript>verify</postBuildHookScript>
                            <addTestClassPath>true</addTestClassPath>
                            <skipInvocation>${skipTests}</skipInvocation>
                            <streamLogs>true</streamLogs>
                            <invokerPropertiesFile>invoker.properties</invokerPropertiesFile>
                        </configuration>
                        <executions>
                            <execution>
                                <id>integration-tests</id>
                                <goals>
                                    <goal>install</goal>
                                    <goal>run</goal>
                                </goals>
                            </execution>
                        </executions>
                    </plugin>

                    <plugin>
                        <groupId>org.apache.maven.plugins</groupId>
                        <artifactId>maven-failsafe-plugin</artifactId>
                        <version>${maven-failsafe-plugin.version}</version>
                        <executions>
                            <execution>
                                <goals>
                                    <goal>integration-test</goal>
                                    <goal>verify</goal>
                                </goals>
                            </execution>
                        </executions>
                        <configuration>
                            <systemPropertyVariables>
                                <!--suppress MavenModelInspection -->
                                <maven.home>${maven.home}</maven.home>
                            </systemPropertyVariables>
                        </configuration>
                    </plugin>
                </plugins>
            </build>
        </profile>
        <profile>
            <id>install</id>
            <properties>
                <skipTests>false</skipTests>
            </properties>
            <build>
                <defaultGoal>clean install</defaultGoal>
            </build>
        </profile>
        <profile>
            <id>site</id>
            <build>
                <plugins>
                    <plugin>
                        <groupId>org.apache.maven.plugins</groupId>
                        <artifactId>maven-site-plugin</artifactId>
                        <executions>
                            <execution>
                                <id>generate-site</id>
                                <goals>
                                    <goal>jar</goal>
                                </goals>
                            </execution>
                        </executions>
                    </plugin>
                </plugins>
            </build>
            <reporting>
                <plugins>
                    <plugin>
                        <groupId>org.apache.maven.plugins</groupId>
                        <artifactId>maven-plugin-plugin</artifactId>
                    </plugin>
                    <plugin>
                        <groupId>org.apache.maven.plugins</groupId>
                        <artifactId>maven-project-info-reports-plugin</artifactId>
                        <version>${maven-project-info-reports-plugin.version}</version>
                        <reportSets>
                            <reportSet>
                                <reports>
                                    <report>index</report>
                                    <report>cim</report>
                                    <report>issue-tracking</report>
                                    <report>license</report>
                                    <report>scm</report>
                                </reports>
                            </reportSet>
                        </reportSets>
                    </plugin>
                </plugins>
            </reporting>
        </profile>
        <profile>
            <id>doc-html</id>
            <build>
                <plugins>
                    <plugin>
                        <groupId>org.asciidoctor</groupId>
                        <artifactId>asciidoctor-maven-plugin</artifactId>
                        <version>${asciidoctor-maven-plugin.version}</version>
                        <configuration>
                            <backend>html</backend>
                            <sourceHighlighter>highlightjs</sourceHighlighter>
                            <attributes>
                                <toc>left</toc>
                            </attributes>
                        </configuration>
                    </plugin>
                </plugins>
                <defaultGoal>generate-resources asciidoctor:process-asciidoc</defaultGoal>
            </build>
        </profile>
        <!-- "release" profiles used for deploying with reactiverse -->
        <profile>
            <id>release</id>
            <build>
                <plugins>
                    <plugin>
                        <groupId>org.apache.maven.plugins</groupId>
                        <artifactId>maven-gpg-plugin</artifactId>
                        <version>${maven-gpg-plugin.version}</version>
                        <executions>
                            <execution>
                                <id>sign-artifacts</id>
                                <phase>verify</phase>
                                <goals>
                                    <goal>sign</goal>
                                </goals>
                            </execution>
                        </executions>
                    </plugin>
                </plugins>
            </build>
        </profile>
        <profile>
            <id>coverage</id>
            <properties>
                <jacocoArgLine><!-- filled by the jacoco plugin --></jacocoArgLine>
            </properties>
            <build>
                <plugins>
                    <plugin>
                        <groupId>org.jacoco</groupId>
                        <artifactId>jacoco-maven-plugin</artifactId>
                        <version>${jacoco.version}</version>
                        <executions>
                            <execution>
                                <id>prepare-agent</id>
                                <goals>
                                    <goal>prepare-agent</goal>
                                </goals>
                                <phase>generate-test-resources</phase>
                                <configuration>
                                    <destFile>${project.build.directory}/jacoco.exec</destFile>
                                    <propertyName>jacocoArgLine</propertyName>
                                    <append>true</append>
                                </configuration>
                            </execution>

                            <execution>
                                <id>prepare-agent-integration</id>
                                <goals>
                                    <goal>prepare-agent-integration</goal>
                                </goals>
                                <phase>generate-test-resources</phase>
                                <configuration>
                                    <destFile>${project.build.directory}/jacoco.exec</destFile>
                                    <propertyName>jacocoArgLine</propertyName>
                                    <append>true</append>
                                </configuration>
                            </execution>

                            <execution>
                                <id>report</id>
                                <phase>verify</phase>
                                <goals>
                                    <goal>report</goal>
                                </goals>
                            </execution>
                        </executions>
                    </plugin>
                    <plugin>
                        <groupId>org.apache.maven.plugins</groupId>
                        <artifactId>maven-surefire-plugin</artifactId>
                        <version>${maven-failsafe-plugin.version}</version>
                        <configuration>
                            <argLine>@{jacocoArgLine}</argLine>
                            <excludes>
                                <exclude>**/IT*.java</exclude>
                            </excludes>
                        </configuration>
                    </plugin>
                    <plugin>
                        <groupId>org.apache.maven.plugins</groupId>
                        <artifactId>maven-failsafe-plugin</artifactId>
                        <version>${maven-failsafe-plugin.version}</version>
                        <executions>
                            <execution>
                                <id>integration-tests</id>
                                <goals>
                                    <goal>integration-test</goal>
                                    <goal>verify</goal>
                                </goals>
                                <configuration>
                                    <argLine>@{jacocoArgLine}</argLine>
                                    <systemPropertyVariables>
                                        <coverage>true</coverage>
                                        <!--suppress MavenModelInspection -->
                                        <maven.home>${maven.home}</maven.home>
                                        <mavenOpts>
                                            -javaagent:${settings.localRepository}/org/jacoco/org.jacoco.agent/${jacoco.version}/org.jacoco.agent-${jacoco.version}-runtime.jar=destfile=${project.basedir}/target/jacoco.exec,append=true
                                        </mavenOpts>
                                    </systemPropertyVariables>
                                </configuration>
                            </execution>
                        </executions>
                    </plugin>
                    <plugin>
                        <groupId>org.apache.maven.plugins</groupId>
                        <artifactId>maven-invoker-plugin</artifactId>
                        <version>${maven-invoker-plugin.version}</version>
                        <configuration>
                            <cloneProjectsTo>${project.build.directory}/it</cloneProjectsTo>
                            <cloneClean>true</cloneClean>
                            <settingsFile>src/it/settings.xml</settingsFile>
                            <localRepositoryPath>${project.build.directory}/local-repo</localRepositoryPath>
                            <postBuildHookScript>verify</postBuildHookScript>
                            <addTestClassPath>true</addTestClassPath>
                            <skipInvocation>${skipTests}</skipInvocation>
                            <streamLogs>true</streamLogs>
                            <invokerPropertiesFile>invoker.properties</invokerPropertiesFile>
                            <environmentVariables>
                                <MAVEN_OPTS>
                                    -javaagent:${settings.localRepository}/org/jacoco/org.jacoco.agent/${jacoco.version}/org.jacoco.agent-${jacoco.version}-runtime.jar=destfile=${project.basedir}/target/jacoco.exec,append=true
                                </MAVEN_OPTS>
                            </environmentVariables>
                        </configuration>
                        <executions>
                            <execution>
                                <id>integration-tests</id>
                                <goals>
                                    <goal>install</goal>
                                    <goal>run</goal>
                                </goals>
                            </execution>
                        </executions>
                    </plugin>
                </plugins>
            </build>
        </profile>
        <profile>
            <id>sonatype</id>
            <distributionManagement>
                <snapshotRepository>
                    <id>sonatype-nexus-snapshots</id>
                    <url>https://oss.sonatype.org/content/repositories/snapshots</url>
                </snapshotRepository>
                <repository>
                    <id>sonatype-nexus-snapshots</id>
                    <url>https://oss.sonatype.org/service/local/staging/deploy/maven2/</url>
                </repository>
            </distributionManagement>

            <properties>
                <nexus-staging-maven-plugin.version>1.6.8</nexus-staging-maven-plugin.version>
            </properties>

            <build>
                <plugins>
                    <plugin>
                        <groupId>org.sonatype.plugins</groupId>
                        <artifactId>nexus-staging-maven-plugin</artifactId>
                        <version>${nexus-staging-maven-plugin.version}</version>
                        <extensions>true</extensions>
                        <configuration>
                            <serverId>sonatype-nexus-snapshots</serverId>
                            <nexusUrl>https://oss.sonatype.org/</nexusUrl>
                            <autoReleaseAfterClose>true</autoReleaseAfterClose>
                        </configuration>
                    </plugin>
                </plugins>
            </build>
        </profile>
    </profiles>
</project><|MERGE_RESOLUTION|>--- conflicted
+++ resolved
@@ -101,13 +101,8 @@
 
         <!-- Compile dependency versions -->
         <plexus-utils.version>3.0.24</plexus-utils.version>
-<<<<<<< HEAD
-        <maven-aether-provider.version>3.2.5</maven-aether-provider.version>
+        <maven-aether-provider.version>3.3.9</maven-aether-provider.version>
         <maven-failsafe-plugin.version>2.21.0</maven-failsafe-plugin.version>
-=======
-        <maven-aether-provider.version>3.3.9</maven-aether-provider.version>
-        <maven-failsafe-plugin.version>2.20.1</maven-failsafe-plugin.version>
->>>>>>> fac0b6db
         <maven-project-info-reports-plugin.version>2.9</maven-project-info-reports-plugin.version>
         <commons-io.version>2.6</commons-io.version>
         <commons-lang3.version>3.7</commons-lang3.version>
